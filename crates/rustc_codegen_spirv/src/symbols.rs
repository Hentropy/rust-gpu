--- conflicted
+++ resolved
@@ -34,18 +34,7 @@
     pub entry_point_name: Symbol,
     descriptor_set: Symbol,
     binding: Symbol,
-<<<<<<< HEAD
     image: Symbol,
-=======
-    image_type: Symbol,
-    dim: Symbol,
-    depth: Symbol,
-    arrayed: Symbol,
-    multisampled: Symbol,
-    sampled: Symbol,
-    image_format: Symbol,
-    access_qualifier: Symbol,
->>>>>>> 6b33db07
     attributes: HashMap<Symbol, SpirvAttribute>,
     execution_modes: HashMap<Symbol, (ExecutionMode, ExecutionModeExtraDim)>,
     pub libm_intrinsics: HashMap<Symbol, libm_intrinsics::LibmIntrinsic>,
@@ -392,18 +381,7 @@
             spirv15: Symbol::intern("spirv1.5"),
             descriptor_set: Symbol::intern("descriptor_set"),
             binding: Symbol::intern("binding"),
-<<<<<<< HEAD
             image: Symbol::intern("image"),
-=======
-            image_type: Symbol::intern("image_type"),
-            dim: Symbol::intern("dim"),
-            depth: Symbol::intern("depth"),
-            arrayed: Symbol::intern("arrayed"),
-            multisampled: Symbol::intern("multisampled"),
-            sampled: Symbol::intern("sampled"),
-            image_format: Symbol::intern("image_format"),
-            access_qualifier: Symbol::intern("access_qualifier"),
->>>>>>> 6b33db07
             attributes,
             execution_modes,
             libm_intrinsics,
@@ -468,19 +446,7 @@
     Entry(Entry),
     DescriptorSet(u32),
     Binding(u32),
-<<<<<<< HEAD
     Image,
-=======
-    ImageType {
-        dim: Dim,
-        depth: u32,
-        arrayed: u32,
-        multisampled: u32,
-        sampled: u32,
-        image_format: ImageFormat,
-        access_qualifier: Option<AccessQualifier>,
-    },
->>>>>>> 6b33db07
     Sampler,
     SampledImage,
     Block,
@@ -539,25 +505,6 @@
             (
                 Some(Err((
                     attr.span,
-<<<<<<< HEAD
-                    "#[spirv(..)] attribute must have at least one argument",
-                );
-                Vec::new()
-            };
-            args.into_iter().filter_map(move |ref arg| {
-                if arg.has_name(cx.sym.image) {
-                    Some(SpirvAttribute::Image)
-                } else if arg.has_name(cx.sym.descriptor_set) {
-                    match parse_attr_int_value(cx, arg) {
-                        Some(x) => Some(SpirvAttribute::DescriptorSet(x)),
-                        None => None,
-                    }
-                } else if arg.has_name(cx.sym.binding) {
-                    match parse_attr_int_value(cx, arg) {
-                        Some(x) => Some(SpirvAttribute::Binding(x)),
-                        None => None,
-                    }
-=======
                     "#[spirv(..)] attribute must have at least one argument".to_string(),
                 ))),
                 Vec::new(),
@@ -568,12 +515,11 @@
             .chain(args.into_iter().map(move |ref arg| {
                 let span = arg.span();
                 let parsed_attr = if arg.has_name(sym.image_type) {
-                    parse_image_type(sym, arg)?
+                    SpirvAttribute::Image
                 } else if arg.has_name(sym.descriptor_set) {
                     SpirvAttribute::DescriptorSet(parse_attr_int_value(arg)?)
                 } else if arg.has_name(sym.binding) {
                     SpirvAttribute::Binding(parse_attr_int_value(arg)?)
->>>>>>> 6b33db07
                 } else {
                     let name = match arg.ident() {
                         Some(i) => i,
@@ -605,118 +551,7 @@
     })
 }
 
-<<<<<<< HEAD
-fn parse_attr_int_value(cx: &CodegenCx<'_>, arg: &NestedMetaItem) -> Option<u32> {
-=======
-fn parse_image_type(
-    sym: &Symbols,
-    attr: &NestedMetaItem,
-) -> Result<SpirvAttribute, ParseAttrError> {
-    let args = match attr.meta_item_list() {
-        Some(args) => args,
-        None => {
-            return Err((
-                attr.span(),
-                "image_type attribute must have arguments".to_string(),
-            ))
-        }
-    };
-    if args.len() != 6 && args.len() != 7 {
-        return Err((
-            attr.span(),
-            "image_type attribute must have 6 or 7 arguments".to_string(),
-        ));
-    }
-    let check = |idx: usize, sym: Symbol| -> Result<(), ParseAttrError> {
-        if args[idx].has_name(sym) {
-            Ok(())
-        } else {
-            Err((
-                args[idx].span(),
-                format!(
-                    "image_type attribute argument {} must be {}=...",
-                    idx + 1,
-                    sym
-                ),
-            ))
-        }
-    };
-    check(0, sym.dim)?;
-    check(1, sym.depth)?;
-    check(2, sym.arrayed)?;
-    check(3, sym.multisampled)?;
-    check(4, sym.sampled)?;
-    check(5, sym.image_format)?;
-    if args.len() == 7 {
-        check(6, sym.access_qualifier)?;
-    }
-    let arg_values = args
-        .iter()
-        .map(
-            |arg| match arg.meta_item().and_then(|arg| arg.name_value_literal()) {
-                Some(arg) => Ok(arg),
-                None => Err((
-                    arg.span(),
-                    "image_type attribute must be name=value".to_string(),
-                )),
-            },
-        )
-        .collect::<Result<Vec<_>, _>>()?;
-    let dim = match arg_values[0].kind {
-        LitKind::Str(dim, _) => match dim.as_str().parse() {
-            Ok(dim) => dim,
-            Err(()) => return Err((args[0].span(), "invalid dim value".to_string())),
-        },
-        _ => return Err((args[0].span(), "dim value must be str".to_string())),
-    };
-    let parse_lit = |idx: usize, name: &str| -> Result<u32, ParseAttrError> {
-        match arg_values[idx].kind {
-            LitKind::Int(v, _) => Ok(v as u32),
-            _ => Err((args[idx].span(), format!("{} value must be int", name))),
-        }
-    };
-    let depth = parse_lit(1, "depth")?;
-    let arrayed = parse_lit(2, "arrayed")?;
-    let multisampled = parse_lit(3, "multisampled")?;
-    let sampled = parse_lit(4, "sampled")?;
-    let image_format = match arg_values[5].kind {
-        LitKind::Str(image_format, _) => match image_format.as_str().parse() {
-            Ok(image_format) => image_format,
-            Err(()) => return Err((args[5].span(), "invalid image_format value".to_string())),
-        },
-        _ => return Err((args[5].span(), "image_format value must be str".to_string())),
-    };
-    let access_qualifier = if args.len() == 7 {
-        Some(match arg_values[6].kind {
-            LitKind::Str(access_qualifier, _) => match access_qualifier.as_str().parse() {
-                Ok(access_qualifier) => access_qualifier,
-                Err(()) => {
-                    return Err((args[6].span(), "invalid access_qualifier value".to_string()));
-                }
-            },
-            _ => {
-                return Err((
-                    args[6].span(),
-                    "access_qualifier value must be str".to_string(),
-                ));
-            }
-        })
-    } else {
-        None
-    };
-    Ok(SpirvAttribute::ImageType {
-        dim,
-        depth,
-        arrayed,
-        multisampled,
-        sampled,
-        image_format,
-        access_qualifier,
-    })
-}
-
 fn parse_attr_int_value(arg: &NestedMetaItem) -> Result<u32, ParseAttrError> {
->>>>>>> 6b33db07
     let arg = match arg.meta_item() {
         Some(arg) => arg,
         None => return Err((arg.span(), "attribute must have value".to_string())),
