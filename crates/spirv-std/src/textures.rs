<<<<<<< HEAD
use core::marker::PhantomData;
use glam::{Vec2, Vec3A, Vec4};

=======
#[cfg(feature = "const-generics")]
>>>>>>> 6b33db07
use crate::{integer::Integer, vector::Vector};

#[spirv(sampler)]
#[derive(Copy, Clone)]
pub struct Sampler {
    _x: u32,
}

<<<<<<< HEAD
#[allow(unused_attributes)]
#[spirv(sampled_image)]
=======
#[spirv(image_type(
    // sampled_type is hardcoded to f32 for now
    dim = "Dim2D",
    depth = 0,
    arrayed = 0,
    multisampled = 0,
    sampled = 1,
    image_format = "Unknown"
))]
>>>>>>> 6b33db07
#[derive(Copy, Clone)]
pub struct SampledImage<I: Copy> {
    _image: I,
}

/// Image memory.
///
/// A traditional texture or image; SPIR-V has this single name for these.
/// An image does not include any information about how to access, filter,
/// or sample it.
#[allow(unused_attributes)]
#[spirv(image)]
#[derive(Copy, Clone)]
pub struct Image<
    T: sealed_traits::SampledType + Copy,
    Dims: sealed_traits::ImageDims,
    Depth: sealed_traits::ImageDepth,
    Sampled: sealed_traits::ImageSampled,
    Format: sealed_traits::ImageFormat,
    Arrayed: sealed_traits::ImageArrayed,
    Multisampled: sealed_traits::ImageMultisampled,
> {
    _opaque: u32,
    marker: PhantomData<(T, Dims, Depth, Sampled, Format, Arrayed, Multisampled)>,
}

pub type Image2d =
    Image<f32, dims::D2, depth::No, sample::Yes, format::Unknown, array::No, multisample::No>;

pub type Image2dArray =
    Image<f32, dims::D2, depth::No, sample::Yes, format::Unknown, array::Yes, multisample::No>;

impl Image2d {
    #[spirv_std_macros::gpu_only]
    #[cfg(feature = "const-generics")]
    pub fn sample<V: Vector<f32, 4>>(
        &self,
        sampler: Sampler,
        coordinate: impl Vector<f32, 2>,
    ) -> V {
        unsafe {
            let mut result = Default::default();
            asm!(
                "%image = OpLoad _ {this}",
                "%sampler = OpLoad _ {sampler}",
                "%coordinate = OpLoad _ {coordinate}",
                "%sampledImage = OpSampledImage _ %image %sampler",
                "%result = OpImageSampleImplicitLod _ %sampledImage %coordinate",
                "OpStore {result} %result",
                result = in(reg) &mut result,
                this = in(reg) self,
                sampler = in(reg) &sampler,
                coordinate = in(reg) &coordinate,
            );
            result
        }
    }
    /// Fetch a single texel with a sampler set at compile time
    #[spirv_std_macros::gpu_only]
    #[cfg(feature = "const-generics")]
    pub fn fetch<V, I, const N: usize>(&self, coordinate: impl Vector<I, N>) -> V
    where
        V: Vector<f32, 4>,
        I: Integer,
    {
        let mut result = V::default();
        unsafe {
            asm! {
                "%image = OpLoad _ {this}",
                "%coordinate = OpLoad _ {coordinate}",
                "%result = OpImageFetch typeof*{result} %image %coordinate",
                "OpStore {result} %result",
                result = in(reg) &mut result,
                this = in(reg) self,
                coordinate = in(reg) &coordinate,
            }
        }

        result
    }
}

<<<<<<< HEAD
pub type StorageImage2d =
    Image<f32, dims::D2, depth::No, sample::No, format::Unknown, array::No, multisample::No>;
=======
#[spirv(image_type(
    // sampled_type is hardcoded to f32 for now
    dim = "Dim2D",
    depth = 0,
    arrayed = 0,
    multisampled = 0,
    sampled = 2,
    image_format = "Unknown"
))]
#[derive(Copy, Clone)]
pub struct StorageImage2d {
    _x: u32,
}
>>>>>>> 6b33db07

impl StorageImage2d {
    /// Read a texel from an image without a sampler.
    #[spirv_std_macros::gpu_only]
    #[cfg(feature = "const-generics")]
    pub fn read<I, V, const N: usize>(&self, coordinate: impl Vector<I, 2>) -> V
    where
        I: Integer,
        V: Vector<f32, N>,
    {
        let mut result = V::default();

        unsafe {
            asm! {
                "%image = OpLoad _ {this}",
                "%coordinate = OpLoad _ {coordinate}",
                "%result = OpImageRead typeof*{result} %image %coordinate",
                "OpStore {result} %result",
                this = in(reg) self,
                coordinate = in(reg) &coordinate,
                result = in(reg) &mut result,
            }
        }

        result
    }

    /// Write a texel to an image without a sampler.
    #[spirv_std_macros::gpu_only]
    #[cfg(feature = "const-generics")]
    pub unsafe fn write<I, const N: usize>(
        &self,
        coordinate: impl Vector<I, 2>,
        texels: impl Vector<f32, N>,
    ) where
        I: Integer,
    {
        asm! {
            "%image = OpLoad _ {this}",
            "%coordinate = OpLoad _ {coordinate}",
            "%texels = OpLoad _ {texels}",
            "OpImageWrite %image %coordinate %texels",
            this = in(reg) self,
            coordinate = in(reg) &coordinate,
            texels = in(reg) &texels,
        }
    }
}

<<<<<<< HEAD
=======
#[spirv(image_type(
    // sampled_type is hardcoded to f32 for now
    dim = "Dim2D",
    depth = 0,
    arrayed = 1,
    multisampled = 0,
    sampled = 1,
    image_format = "Unknown"
))]
#[derive(Copy, Clone)]
pub struct Image2dArray {
    _x: u32,
}

>>>>>>> 6b33db07
impl Image2dArray {
    #[spirv_std_macros::gpu_only]
    #[cfg(feature = "const-generics")]
    pub fn sample<V: Vector<f32, 4>>(
        &self,
        sampler: Sampler,
        coordinate: impl Vector<f32, 3>,
    ) -> V {
        unsafe {
            let mut result = V::default();
            asm!(
                "%image = OpLoad _ {this}",
                "%sampler = OpLoad _ {sampler}",
                "%coordinate = OpLoad _ {coordinate}",
                "%sampledImage = OpSampledImage _ %image %sampler",
                "%result = OpImageSampleImplicitLod _ %sampledImage %coordinate",
                "OpStore {result} %result",
                result = in(reg) &mut result,
                this = in(reg) self,
                sampler = in(reg) &sampler,
                coordinate = in(reg) &coordinate,
            );
            result
        }
    }
}

<<<<<<< HEAD
=======
#[spirv(sampled_image)]
#[derive(Copy, Clone)]
pub struct SampledImage<I> {
    _image: I,
}

>>>>>>> 6b33db07
impl SampledImage<Image2d> {
    #[spirv_std_macros::gpu_only]
    #[cfg(feature = "const-generics")]
    pub fn sample<V: Vector<f32, 4>>(&self, coordinate: impl Vector<f32, 2>) -> V {
        unsafe {
            let mut result = Default::default();
            asm!(
                "%sampledImage = OpLoad _ {this}",
                "%coordinate = OpLoad _ {coordinate}",
                "%result = OpImageSampleImplicitLod _ %sampledImage %coordinate",
                "OpStore {result} %result",
                result = in(reg) &mut result,
                this = in(reg) self,
                coordinate = in(reg) &coordinate
            );
            result
        }
    }
}

use image_options::*;
pub mod image_options {
    use super::sealed_structs;
    pub mod dims {
        // These definitions must be kept in line with ImageDims in rspirv/spirv spec
        use super::sealed_structs::ImageDims;
        pub type D1 = ImageDims<0>;
        pub type D2 = ImageDims<1>;
        pub type D3 = ImageDims<2>;
        pub type Cube = ImageDims<3>;
        pub type Rect = ImageDims<4>;
        pub type Buffer = ImageDims<5>;
        pub type Subpass = ImageDims<6>;
    }

    pub mod depth {
        // these values must be kept in line with rspirv/spirv spec depth param in OpTypeImage
        use super::sealed_structs::ImageDepth;
        pub type No = ImageDepth<0>;
        pub type Yes = ImageDepth<1>;
        pub type Maybe = ImageDepth<2>;
    }

    pub mod sample {
        // these values must be kept in line with rspirv/spirv spec sampled param in OpTypeImage
        use super::sealed_structs::ImageSampled;
        pub type Maybe = ImageSampled<0>;
        pub type Yes = ImageSampled<1>;
        pub type No = ImageSampled<2>;
    }

    pub mod format {
        // These definitions must be kept in line with ImageFormat in rspirv/spirv spec
        use super::sealed_structs::ImageFormat;
        pub type Unknown = ImageFormat<0>;
        pub type Rgba32f = ImageFormat<1>;
        pub type Rgba16f = ImageFormat<2>;
        pub type R32f = ImageFormat<3>;
        pub type Rgba8 = ImageFormat<4>;
        pub type Rgba8Snorm = ImageFormat<5>;
        pub type Rg32f = ImageFormat<6>;
        pub type Rg16f = ImageFormat<7>;
        pub type R11fG11fB10f = ImageFormat<8>;
        pub type R16f = ImageFormat<9>;
        pub type Rgba16 = ImageFormat<10>;
        pub type Rgb10A2 = ImageFormat<11>;
        pub type Rg16 = ImageFormat<12>;
        pub type Rg8 = ImageFormat<13>;
        pub type R16 = ImageFormat<14>;
        pub type R8 = ImageFormat<15>;
        pub type Rgba16Snorm = ImageFormat<16>;
        pub type Rg16Snorm = ImageFormat<17>;
        pub type Rg8Snorm = ImageFormat<18>;
        pub type R16Snorm = ImageFormat<19>;
        pub type R8Snorm = ImageFormat<20>;
        pub type Rgba32i = ImageFormat<21>;
        pub type Rgba16i = ImageFormat<22>;
        pub type Rgba8i = ImageFormat<23>;
        pub type R32i = ImageFormat<24>;
        pub type Rg32i = ImageFormat<25>;
        pub type Rg16i = ImageFormat<26>;
        pub type Rg8i = ImageFormat<27>;
        pub type R16i = ImageFormat<28>;
        pub type R8i = ImageFormat<29>;
        pub type Rgba32ui = ImageFormat<30>;
        pub type Rgba16ui = ImageFormat<31>;
        pub type Rgba8ui = ImageFormat<32>;
        pub type R32ui = ImageFormat<33>;
        pub type Rgb10a2ui = ImageFormat<34>;
        pub type Rg32ui = ImageFormat<35>;
        pub type Rg16ui = ImageFormat<36>;
        pub type Rg8ui = ImageFormat<37>;
        pub type R16ui = ImageFormat<38>;
        pub type R8ui = ImageFormat<39>;
        pub type R64ui = ImageFormat<40>;
        pub type R64i = ImageFormat<41>;
    }

    pub mod array {
        use super::sealed_structs::ImageArrayed;
        pub type No = ImageArrayed<0>;
        pub type Yes = ImageArrayed<1>;
    }

    pub mod multisample {
        use super::sealed_structs::ImageMultisampled;
        pub type No = ImageMultisampled<0>;
        pub type Yes = ImageMultisampled<1>;
    }
}

mod sealed_structs {
    /// FORMAT values must be kept in line with `ImageFormat` enum in rspirv
    #[derive(Copy, Clone)]
    pub struct ImageFormat<const FORMAT: usize>;

    /// DIMS values must be kept in line with `ImageFormat` enum in rspirv
    #[derive(Copy, Clone)]
    pub struct ImageDims<const DIMS: usize>;

    #[derive(Copy, Clone)]
    pub struct ImageDepth<const DEPTH: usize>;
    #[derive(Copy, Clone)]
    pub struct ImageSampled<const SAMPLED: usize>;
    #[derive(Copy, Clone)]
    pub struct ImageArrayed<const ARRAYED: usize>;
    #[derive(Copy, Clone)]
    pub struct ImageMultisampled<const MS: usize>;
}

mod sealed_traits {
    pub trait Image {}
    impl<
            'a,
            T: SampledType + Copy,
            Dims: ImageDims,
            Depth: ImageDepth,
            Sampled: ImageSampled,
            Format: ImageFormat,
            Arrayed: ImageArrayed,
            Multisampled: ImageMultisampled,
        > Image for super::Image<T, Dims, Depth, Sampled, Format, Arrayed, Multisampled>
    {
    }

    pub trait ImageFormat {}
    impl<const FORMAT: usize> ImageFormat for super::sealed_structs::ImageFormat<FORMAT> {}

    pub trait ImageDims {}
    impl<const DIMS: usize> ImageDims for super::sealed_structs::ImageDims<DIMS> {}

    pub trait SampledType {}
    impl SampledType for () {}
    impl SampledType for f32 {}
    impl SampledType for f64 {}
    impl SampledType for u8 {}
    impl SampledType for u16 {}
    impl SampledType for u32 {}
    impl SampledType for u64 {}
    impl SampledType for i8 {}
    impl SampledType for i16 {}
    impl SampledType for i32 {}
    impl SampledType for i64 {}

    pub trait ImageDepth {}
    impl<const DEPTH: usize> ImageDepth for super::sealed_structs::ImageDepth<DEPTH> {}

    pub trait ImageSampled {}
    impl<const SAMPLED: usize> ImageSampled for super::sealed_structs::ImageSampled<SAMPLED> {}
    pub trait ImageArrayed {}
    impl<const ARRAYED: usize> ImageArrayed for super::sealed_structs::ImageArrayed<ARRAYED> {}
    pub trait ImageMultisampled {}
    impl<const MS: usize> ImageMultisampled for super::sealed_structs::ImageMultisampled<MS> {}
}<|MERGE_RESOLUTION|>--- conflicted
+++ resolved
@@ -1,10 +1,6 @@
-<<<<<<< HEAD
 use core::marker::PhantomData;
-use glam::{Vec2, Vec3A, Vec4};
-
-=======
+
 #[cfg(feature = "const-generics")]
->>>>>>> 6b33db07
 use crate::{integer::Integer, vector::Vector};
 
 #[spirv(sampler)]
@@ -13,20 +9,8 @@
     _x: u32,
 }
 
-<<<<<<< HEAD
 #[allow(unused_attributes)]
 #[spirv(sampled_image)]
-=======
-#[spirv(image_type(
-    // sampled_type is hardcoded to f32 for now
-    dim = "Dim2D",
-    depth = 0,
-    arrayed = 0,
-    multisampled = 0,
-    sampled = 1,
-    image_format = "Unknown"
-))]
->>>>>>> 6b33db07
 #[derive(Copy, Clone)]
 pub struct SampledImage<I: Copy> {
     _image: I,
@@ -109,24 +93,8 @@
     }
 }
 
-<<<<<<< HEAD
 pub type StorageImage2d =
     Image<f32, dims::D2, depth::No, sample::No, format::Unknown, array::No, multisample::No>;
-=======
-#[spirv(image_type(
-    // sampled_type is hardcoded to f32 for now
-    dim = "Dim2D",
-    depth = 0,
-    arrayed = 0,
-    multisampled = 0,
-    sampled = 2,
-    image_format = "Unknown"
-))]
-#[derive(Copy, Clone)]
-pub struct StorageImage2d {
-    _x: u32,
-}
->>>>>>> 6b33db07
 
 impl StorageImage2d {
     /// Read a texel from an image without a sampler.
@@ -176,23 +144,6 @@
     }
 }
 
-<<<<<<< HEAD
-=======
-#[spirv(image_type(
-    // sampled_type is hardcoded to f32 for now
-    dim = "Dim2D",
-    depth = 0,
-    arrayed = 1,
-    multisampled = 0,
-    sampled = 1,
-    image_format = "Unknown"
-))]
-#[derive(Copy, Clone)]
-pub struct Image2dArray {
-    _x: u32,
-}
-
->>>>>>> 6b33db07
 impl Image2dArray {
     #[spirv_std_macros::gpu_only]
     #[cfg(feature = "const-generics")]
@@ -220,15 +171,6 @@
     }
 }
 
-<<<<<<< HEAD
-=======
-#[spirv(sampled_image)]
-#[derive(Copy, Clone)]
-pub struct SampledImage<I> {
-    _image: I,
-}
-
->>>>>>> 6b33db07
 impl SampledImage<Image2d> {
     #[spirv_std_macros::gpu_only]
     #[cfg(feature = "const-generics")]
