use super::Options;
use shared::ShaderConstants;
use winit::{
    event::{ElementState, Event, KeyboardInput, MouseButton, VirtualKeyCode, WindowEvent},
    event_loop::{ControlFlow, EventLoop},
    window::Window,
};

<<<<<<< HEAD
unsafe fn any_as_u8_slice<T: Sized>(p: &T) -> &[u8] {
    ::std::slice::from_raw_parts((p as *const T) as *const u8, ::std::mem::size_of::<T>())
=======
unsafe fn any_as_u32_slice<T: Sized>(p: &T) -> &[u32] {
    ::std::slice::from_raw_parts(p as *const _ as *const u32, ::std::mem::size_of::<T>() / 4)
>>>>>>> 982d44f1
}

fn mouse_button_index(button: MouseButton) -> usize {
    match button {
        MouseButton::Left => 0,
        MouseButton::Middle => 1,
        MouseButton::Right => 2,
        MouseButton::Other(i) => 3 + (i as usize),
    }
}

async fn run(
    options: Options,
    event_loop: EventLoop<()>,
    window: Window,
    swapchain_format: wgpu::TextureFormat,
) {
    let size = window.inner_size();
    let instance = wgpu::Instance::new(wgpu::BackendBit::VULKAN | wgpu::BackendBit::METAL);

    // Wait for Resumed event on Android; the surface is only needed early to
    // find an adapter that can render to this surface.
    let mut surface = if cfg!(target_os = "android") {
        None
    } else {
        Some(unsafe { instance.create_surface(&window) })
    };

    let adapter = instance
        .request_adapter(&wgpu::RequestAdapterOptions {
            power_preference: wgpu::PowerPreference::default(),
            // Request an adapter which can render to our surface
            compatible_surface: surface.as_ref(),
        })
        .await
        .expect("Failed to find an appropriate adapter");

    let features = wgpu::Features::PUSH_CONSTANTS;
    let limits = wgpu::Limits {
        max_push_constant_size: 256,
        ..Default::default()
    };

    // Create the logical device and command queue
    let (device, queue) = adapter
        .request_device(
            &wgpu::DeviceDescriptor {
                label: None,
                features,
                limits,
            },
            None,
        )
        .await
        .expect("Failed to create device");

<<<<<<< HEAD
    // Load the shaders from disk
    let module = device.create_shader_module(&shader_module(options.shader));

=======
>>>>>>> 982d44f1
    let pipeline_layout = device.create_pipeline_layout(&wgpu::PipelineLayoutDescriptor {
        label: None,
        bind_group_layouts: &[],
        push_constant_ranges: &[wgpu::PushConstantRange {
            stages: wgpu::ShaderStage::all(),
            range: 0..std::mem::size_of::<ShaderConstants>() as u32,
        }],
    });

<<<<<<< HEAD
    let render_pipeline = device.create_render_pipeline(&wgpu::RenderPipelineDescriptor {
        label: None,
        layout: Some(&pipeline_layout),
        vertex: wgpu::VertexState {
            module: &module,
            entry_point: "main_vs",
            buffers: &[],
        },
        primitive: wgpu::PrimitiveState {
            topology: wgpu::PrimitiveTopology::TriangleList,
            strip_index_format: None,
            front_face: wgpu::FrontFace::Ccw,
            cull_mode: wgpu::CullMode::None,
            polygon_mode: wgpu::PolygonMode::Fill,
        },
        depth_stencil: None,
        multisample: wgpu::MultisampleState {
            count: 1,
            mask: !0,
            alpha_to_coverage_enabled: false,
        },
        fragment: Some(wgpu::FragmentState {
            module: &module,
            entry_point: "main_fs",
            targets: &[wgpu::ColorTargetState {
                format: swapchain_format,
                alpha_blend: wgpu::BlendState::REPLACE,
                color_blend: wgpu::BlendState::REPLACE,
                write_mask: wgpu::ColorWrite::ALL,
            }],
        }),
    });
=======
    #[cfg(not(any(target_os = "android", target_arch = "wasm32")))]
    let ((compile_sndr, compile_rcvr), mut is_compiling, proxy) = (
        std::sync::mpsc::sync_channel::<Vec<u8>>(1),
        false,
        event_loop.create_proxy(),
    );

    #[cfg(any(target_os = "android", target_arch = "wasm32"))]
    let module = {
        let source = super::shader_module(options.shader);
        device.create_shader_module(source)
    };

    #[cfg(not(any(target_os = "android", target_arch = "wasm32")))]
    let module = {
        let spv = super::compile_shader(options.shader);
        let source = wgpu::util::make_spirv(&spv);
        device.create_shader_module(source)
    };

    fn create_render_pipeline(
        device: &wgpu::Device,
        module: wgpu::ShaderModule,
        pipeline_layout: &wgpu::PipelineLayout,
        swapchain_format: wgpu::TextureFormat,
    ) -> wgpu::RenderPipeline {
        device.create_render_pipeline(&wgpu::RenderPipelineDescriptor {
            label: None,
            layout: Some(pipeline_layout),
            vertex_stage: wgpu::ProgrammableStageDescriptor {
                module: &module,
                entry_point: "main_vs",
            },
            fragment_stage: Some(wgpu::ProgrammableStageDescriptor {
                module: &module,
                entry_point: "main_fs",
            }),
            // Use the default rasterizer state: no culling, no depth bias
            rasterization_state: None,
            primitive_topology: wgpu::PrimitiveTopology::TriangleList,
            color_states: &[swapchain_format.into()],
            depth_stencil_state: None,
            vertex_state: wgpu::VertexStateDescriptor {
                index_format: wgpu::IndexFormat::Uint16,
                vertex_buffers: &[],
            },
            sample_count: 1,
            sample_mask: !0,
            alpha_to_coverage_enabled: false,
        })
    }

    // not mutated on Android/wasm32 targets
    #[allow(unused_mut)]
    let mut render_pipeline =
        create_render_pipeline(&device, module, &pipeline_layout, swapchain_format);
>>>>>>> 982d44f1

    let mut sc_desc = wgpu::SwapChainDescriptor {
        usage: wgpu::TextureUsage::RENDER_ATTACHMENT,
        format: swapchain_format,
        width: size.width,
        height: size.height,
        present_mode: wgpu::PresentMode::Mailbox,
    };

    let mut swap_chain = surface
        .as_ref()
        .map(|surface| device.create_swap_chain(surface, &sc_desc));

    let start = std::time::Instant::now();

    let (mut cursor_x, mut cursor_y) = (0.0, 0.0);
    let (mut drag_start_x, mut drag_start_y) = (0.0, 0.0);
    let (mut drag_end_x, mut drag_end_y) = (0.0, 0.0);
    let mut mouse_button_pressed = 0;
    let mut mouse_button_press_since_last_frame = 0;
    let mut mouse_button_press_time = [f32::NEG_INFINITY; 3];
    event_loop.run(move |event, _, control_flow| {
        // Have the closure take ownership of the resources.
        // `event_loop.run` never returns, therefore we must do this to ensure
        // the resources are properly cleaned up.
        let _ = (&instance, &adapter, &pipeline_layout);

        *control_flow = ControlFlow::Wait;
        match event {
            Event::MainEventsCleared => {
                window.request_redraw();
            }
            Event::Resumed => {
                let s = unsafe { instance.create_surface(&window) };
                swap_chain = Some(device.create_swap_chain(&s, &sc_desc));
                surface = Some(s);
            }
            Event::Suspended => {
                surface = None;
                swap_chain = None;
            }
            Event::WindowEvent {
                event: WindowEvent::Resized(size),
                ..
            } => {
                if size.width != 0 && size.height != 0 {
                    // Recreate the swap chain with the new size
                    sc_desc.width = size.width;
                    sc_desc.height = size.height;
                    if let Some(surface) = &surface {
                        swap_chain = Some(device.create_swap_chain(surface, &sc_desc));
                    }
                } else {
                    // Swap chains must have non-zero dimensions
                    swap_chain = None;
                }
            }
            Event::RedrawRequested(_) => {
                if let Some(swap_chain) = &mut swap_chain {
                    let frame = swap_chain
                        .get_current_frame()
                        .expect("Failed to acquire next swap chain texture")
                        .output;
                    let mut encoder = device
                        .create_command_encoder(&wgpu::CommandEncoderDescriptor { label: None });
                    {
                        let mut rpass = encoder.begin_render_pass(&wgpu::RenderPassDescriptor {
                            label: None,
                            color_attachments: &[wgpu::RenderPassColorAttachmentDescriptor {
                                attachment: &frame.view,
                                resolve_target: None,
                                ops: wgpu::Operations {
                                    load: wgpu::LoadOp::Clear(wgpu::Color::GREEN),
                                    store: true,
                                },
                            }],
                            depth_stencil_attachment: None,
                        });

                        let time = start.elapsed().as_secs_f32();
                        for (i, press_time) in mouse_button_press_time.iter_mut().enumerate() {
                            if (mouse_button_press_since_last_frame & (1 << i)) != 0 {
                                *press_time = time;
                            }
                        }
                        mouse_button_press_since_last_frame = 0;

                        let push_constants = ShaderConstants {
                            width: window.inner_size().width,
                            height: window.inner_size().height,
                            time,
                            cursor_x,
                            cursor_y,
                            drag_start_x,
                            drag_start_y,
                            drag_end_x,
                            drag_end_y,
                            mouse_button_pressed,
                            mouse_button_press_time,
                        };

                        rpass.set_pipeline(&render_pipeline);
                        rpass.set_push_constants(wgpu::ShaderStage::all(), 0, unsafe {
                            any_as_u8_slice(&push_constants)
                        });
                        rpass.draw(0..3, 0..1);
                    }

                    queue.submit(Some(encoder.finish()));
                }
            }
            Event::WindowEvent {
                event: WindowEvent::CloseRequested,
                ..
            } => *control_flow = ControlFlow::Exit,
            Event::WindowEvent {
                event:
                    WindowEvent::KeyboardInput {
                        input:
                            KeyboardInput {
                                virtual_keycode: Some(VirtualKeyCode::Escape),
                                ..
                            },
                        ..
                    },
                ..
            } => *control_flow = ControlFlow::Exit,
            #[cfg(not(any(target_os = "android", target_arch = "wasm32")))]
            Event::WindowEvent {
                event:
                    WindowEvent::KeyboardInput {
                        input:
                            KeyboardInput {
                                virtual_keycode: Some(VirtualKeyCode::F5),
                                ..
                            },
                        ..
                    },
                ..
            } => {
                if !is_compiling {
                    is_compiling = true;
                    let sndr = compile_sndr.clone();
                    let proxy = proxy.clone();
                    std::thread::spawn(move || {
                        sndr.try_send(super::compile_shader(options.shader))
                            .unwrap();
                        proxy.send_event(()).unwrap();
                    });
                }
            }
            #[cfg(not(any(target_os = "android", target_arch = "wasm32")))]
            Event::UserEvent(()) => match compile_rcvr.try_recv() {
                Ok(spv) => {
                    render_pipeline = create_render_pipeline(
                        &device,
                        device.create_shader_module(wgpu::util::make_spirv(&spv)),
                        &pipeline_layout,
                        swapchain_format,
                    );
                    is_compiling = false;
                }
                Err(err) => match err {
                    std::sync::mpsc::TryRecvError::Empty => {}
                    std::sync::mpsc::TryRecvError::Disconnected => {
                        panic!("pipeline recreation channel disconnected unexpectedly")
                    }
                },
            },
            Event::WindowEvent {
                event: WindowEvent::MouseInput { state, button, .. },
                ..
            } => {
                let mask = 1 << mouse_button_index(button);
                match state {
                    ElementState::Pressed => {
                        mouse_button_pressed |= mask;
                        mouse_button_press_since_last_frame |= mask;

                        if button == MouseButton::Left {
                            drag_start_x = cursor_x;
                            drag_start_y = cursor_y;
                            drag_end_x = cursor_x;
                            drag_end_y = cursor_y;
                        }
                    }
                    ElementState::Released => mouse_button_pressed &= !mask,
                }
            }
            Event::WindowEvent {
                event: WindowEvent::CursorMoved { position, .. },
                ..
            } => {
                cursor_x = position.x as f32;
                cursor_y = position.y as f32;
                if (mouse_button_pressed & (1 << mouse_button_index(MouseButton::Left))) != 0 {
                    drag_end_x = cursor_x;
                    drag_end_y = cursor_y;
                }
            }
            _ => {}
        }
    });
}

pub fn start(options: Options) {
    let event_loop = EventLoop::new();
    let window = winit::window::WindowBuilder::new()
        .with_title("Rust GPU - wgpu")
        .with_inner_size(winit::dpi::LogicalSize::new(1280.0, 720.0))
        .build(&event_loop)
        .unwrap();

    cfg_if::cfg_if! {
        if #[cfg(target_arch = "wasm32")] {
            std::panic::set_hook(Box::new(console_error_panic_hook::hook));
            console_log::init().expect("could not initialize logger");
            use winit::platform::web::WindowExtWebSys;
            // On wasm, append the canvas to the document body
            web_sys::window()
                .and_then(|win| win.document())
                .and_then(|doc| doc.body())
                .and_then(|body| {
                    body.append_child(&web_sys::Element::from(window.canvas()))
                        .ok()
                })
                .expect("couldn't append canvas to document body");
            // Temporarily avoid srgb formats for the swapchain on the web
            wasm_bindgen_futures::spawn_local(run(
                event_loop,
                window,
                wgpu::TextureFormat::Bgra8Unorm,
            ));
        } else {
            wgpu_subscriber::initialize_default_subscriber(None);
            futures::executor::block_on(run(
                options,
                event_loop,
                window,
                if cfg!(target_os = "android") {
                    wgpu::TextureFormat::Rgba8UnormSrgb
                } else {
                    wgpu::TextureFormat::Bgra8UnormSrgb
                },
            ));
        }
    }
}<|MERGE_RESOLUTION|>--- conflicted
+++ resolved
@@ -6,13 +6,8 @@
     window::Window,
 };
 
-<<<<<<< HEAD
-unsafe fn any_as_u8_slice<T: Sized>(p: &T) -> &[u8] {
-    ::std::slice::from_raw_parts((p as *const T) as *const u8, ::std::mem::size_of::<T>())
-=======
 unsafe fn any_as_u32_slice<T: Sized>(p: &T) -> &[u32] {
     ::std::slice::from_raw_parts(p as *const _ as *const u32, ::std::mem::size_of::<T>() / 4)
->>>>>>> 982d44f1
 }
 
 fn mouse_button_index(button: MouseButton) -> usize {
@@ -69,12 +64,6 @@
         .await
         .expect("Failed to create device");
 
-<<<<<<< HEAD
-    // Load the shaders from disk
-    let module = device.create_shader_module(&shader_module(options.shader));
-
-=======
->>>>>>> 982d44f1
     let pipeline_layout = device.create_pipeline_layout(&wgpu::PipelineLayoutDescriptor {
         label: None,
         bind_group_layouts: &[],
@@ -84,40 +73,6 @@
         }],
     });
 
-<<<<<<< HEAD
-    let render_pipeline = device.create_render_pipeline(&wgpu::RenderPipelineDescriptor {
-        label: None,
-        layout: Some(&pipeline_layout),
-        vertex: wgpu::VertexState {
-            module: &module,
-            entry_point: "main_vs",
-            buffers: &[],
-        },
-        primitive: wgpu::PrimitiveState {
-            topology: wgpu::PrimitiveTopology::TriangleList,
-            strip_index_format: None,
-            front_face: wgpu::FrontFace::Ccw,
-            cull_mode: wgpu::CullMode::None,
-            polygon_mode: wgpu::PolygonMode::Fill,
-        },
-        depth_stencil: None,
-        multisample: wgpu::MultisampleState {
-            count: 1,
-            mask: !0,
-            alpha_to_coverage_enabled: false,
-        },
-        fragment: Some(wgpu::FragmentState {
-            module: &module,
-            entry_point: "main_fs",
-            targets: &[wgpu::ColorTargetState {
-                format: swapchain_format,
-                alpha_blend: wgpu::BlendState::REPLACE,
-                color_blend: wgpu::BlendState::REPLACE,
-                write_mask: wgpu::ColorWrite::ALL,
-            }],
-        }),
-    });
-=======
     #[cfg(not(any(target_os = "android", target_arch = "wasm32")))]
     let ((compile_sndr, compile_rcvr), mut is_compiling, proxy) = (
         std::sync::mpsc::sync_channel::<Vec<u8>>(1),
@@ -174,7 +129,6 @@
     #[allow(unused_mut)]
     let mut render_pipeline =
         create_render_pipeline(&device, module, &pipeline_layout, swapchain_format);
->>>>>>> 982d44f1
 
     let mut sc_desc = wgpu::SwapChainDescriptor {
         usage: wgpu::TextureUsage::RENDER_ATTACHMENT,
