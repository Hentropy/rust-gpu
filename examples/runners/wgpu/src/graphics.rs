--- conflicted
+++ resolved
@@ -182,12 +182,7 @@
                         swap_chain = Some(device.create_swap_chain(surface, &sc_desc));
                     }
                 } else {
-<<<<<<< HEAD
-                    // window is either minimzed or has been shrunk to zero height
-                    // Vulkan swapchains must have non-zero dimensions so no swapchain may exist
-=======
                     // Swap chains must have non-zero dimensions
->>>>>>> 6d2d4a13
                     swap_chain = None;
                 }
             }
