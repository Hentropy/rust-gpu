// standard Embark lints
//#![deny(unsafe_code)]  // quite a bit of unsafe with wgpu still, would be nice to remove
#![warn(
    clippy::all,
    clippy::await_holding_lock,
    clippy::dbg_macro,
    clippy::debug_assert_with_mut_call,
    clippy::doc_markdown,
    clippy::empty_enum,
    clippy::enum_glob_use,
    clippy::exit,
    clippy::explicit_into_iter_loop,
    clippy::filter_map_next,
    clippy::fn_params_excessive_bools,
    clippy::if_let_mutex,
    clippy::imprecise_flops,
    clippy::inefficient_to_string,
    clippy::let_unit_value,
    clippy::linkedlist,
    clippy::lossy_float_literal,
    clippy::macro_use_imports,
    clippy::map_flatten,
    clippy::map_unwrap_or,
    clippy::match_on_vec_items,
    clippy::match_wildcard_for_single_variants,
    clippy::mem_forget,
    clippy::mismatched_target_os,
    clippy::needless_borrow,
    clippy::needless_continue,
    clippy::option_option,
    clippy::pub_enum_variant_names,
    clippy::ref_option_ref,
    clippy::rest_pat_in_fully_bound_structs,
    clippy::string_to_string,
    clippy::suboptimal_flops,
    clippy::todo,
    clippy::unnested_or_patterns,
    clippy::unused_self,
    clippy::verbose_file_reads,
    future_incompatible,
    nonstandard_style,
    rust_2018_idioms
)]

use clap::Clap;
use strum::{Display, EnumString};

mod compute;
mod graphics;

#[derive(EnumString, Display, PartialEq, Copy, Clone)]
pub enum RustGPUShader {
    Simplest,
    Sky,
    Compute,
    Mouse,
}

<<<<<<< HEAD
fn shader_module(shader: RustGPUShader) -> wgpu::ShaderModuleDescriptor<'static> {
=======
#[cfg(not(any(target_os = "android", target_arch = "wasm32")))]
fn compile_shader(shader: RustGPUShader) -> Vec<u8> {
    let path_to_crate = match shader {
        RustGPUShader::Simplest => "examples/shaders/simplest-shader",
        RustGPUShader::Sky => "examples/shaders/sky-shader",
        RustGPUShader::Compute => "examples/shaders/compute-shader",
        RustGPUShader::Mouse => "examples/shaders/mouse-shader",
    };

    spirv_builder::SpirvBuilder::new(path_to_crate)
        .spirv_version(1, 0)
        .print_metadata(false)
        .build()
        .map(std::fs::read)
        .unwrap()
        .unwrap()
}

#[cfg(any(target_os = "android", target_arch = "wasm32"))]
fn shader_module(shader: RustGPUShader) -> wgpu::ShaderModuleSource<'static> {
>>>>>>> 982d44f1
    match shader {
        RustGPUShader::Simplest => wgpu::include_spirv!(env!("simplest_shader.spv")),
        RustGPUShader::Sky => wgpu::include_spirv!(env!("sky_shader.spv")),
        RustGPUShader::Compute => wgpu::include_spirv!(env!("compute_shader.spv")),
        RustGPUShader::Mouse => wgpu::include_spirv!(env!("mouse_shader.spv")),
    }
}

fn is_compute_shader(shader: RustGPUShader) -> bool {
    shader == RustGPUShader::Compute
}

#[derive(Clap, Copy, Clone)]
pub struct Options {
    #[clap(short, long, default_value = "Sky")]
    shader: RustGPUShader,
}

#[cfg_attr(target_os = "android", ndk_glue::main(backtrace = "on"))]
pub fn main() {
    let options: Options = Options::parse();

    if is_compute_shader(options.shader) {
        compute::start(options)
    } else {
        graphics::start(options);
    }
}<|MERGE_RESOLUTION|>--- conflicted
+++ resolved
@@ -56,9 +56,6 @@
     Mouse,
 }
 
-<<<<<<< HEAD
-fn shader_module(shader: RustGPUShader) -> wgpu::ShaderModuleDescriptor<'static> {
-=======
 #[cfg(not(any(target_os = "android", target_arch = "wasm32")))]
 fn compile_shader(shader: RustGPUShader) -> Vec<u8> {
     let path_to_crate = match shader {
@@ -79,7 +76,6 @@
 
 #[cfg(any(target_os = "android", target_arch = "wasm32"))]
 fn shader_module(shader: RustGPUShader) -> wgpu::ShaderModuleSource<'static> {
->>>>>>> 982d44f1
     match shader {
         RustGPUShader::Simplest => wgpu::include_spirv!(env!("simplest_shader.spv")),
         RustGPUShader::Sky => wgpu::include_spirv!(env!("sky_shader.spv")),
